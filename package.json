{
  "name": "D2R2",
  "description": "Drop images to Cloudflare R2",
  "private": true,
  "version": "1.5.3",
  "type": "module",
  "scripts": {
    "dev": "wxt",
    "dev:firefox": "wxt -b firefox",
    "build": "wxt build",
    "build:firefox": "wxt build -b firefox",
    "zip": "wxt zip",
    "zip:firefox": "wxt zip -b firefox",
    "compile": "tsc --noEmit",
    "postinstall": "wxt prepare"
  },
  "dependencies": {
    "react": "^19.1.1",
    "react-dom": "^19.1.1"
  },
  "devDependencies": {
<<<<<<< HEAD
    "@types/chrome": "^0.1.6",
    "@types/react": "^19.1.13",
=======
    "@types/chrome": "^0.1.11",
    "@types/react": "^19.1.12",
>>>>>>> ebaed170
    "@types/react-dom": "^19.1.9",
    "@wxt-dev/module-react": "^1.1.5",
    "typescript": "^5.9.2",
    "wxt": "^0.20.11"
  }
}<|MERGE_RESOLUTION|>--- conflicted
+++ resolved
@@ -19,13 +19,8 @@
     "react-dom": "^19.1.1"
   },
   "devDependencies": {
-<<<<<<< HEAD
-    "@types/chrome": "^0.1.6",
     "@types/react": "^19.1.13",
-=======
     "@types/chrome": "^0.1.11",
-    "@types/react": "^19.1.12",
->>>>>>> ebaed170
     "@types/react-dom": "^19.1.9",
     "@wxt-dev/module-react": "^1.1.5",
     "typescript": "^5.9.2",
