{
  "name": "D2R2",
  "description": "Drop images to Cloudflare R2",
  "private": true,
  "version": "1.5.3",
  "type": "module",
  "scripts": {
    "dev": "wxt",
    "dev:firefox": "wxt -b firefox",
    "build": "wxt build",
    "build:firefox": "wxt build -b firefox",
    "zip": "wxt zip",
    "zip:firefox": "wxt zip -b firefox",
    "compile": "tsc --noEmit",
    "postinstall": "wxt prepare"
  },
  "dependencies": {
    "react": "^19.2.0",
    "react-dom": "^19.1.1"
  },
  "devDependencies": {
<<<<<<< HEAD
    "@types/react": "^19.2.0",
    "@types/chrome": "^0.1.12",
=======
    "@types/react": "^19.1.15",
    "@types/chrome": "^0.1.22",
>>>>>>> 35abdcc1
    "@types/react-dom": "^19.1.9",
    "@wxt-dev/module-react": "^1.1.5",
    "typescript": "^5.9.3",
    "wxt": "^0.20.11"
  }
}<|MERGE_RESOLUTION|>--- conflicted
+++ resolved
@@ -19,13 +19,8 @@
     "react-dom": "^19.1.1"
   },
   "devDependencies": {
-<<<<<<< HEAD
     "@types/react": "^19.2.0",
-    "@types/chrome": "^0.1.12",
-=======
-    "@types/react": "^19.1.15",
     "@types/chrome": "^0.1.22",
->>>>>>> 35abdcc1
     "@types/react-dom": "^19.1.9",
     "@wxt-dev/module-react": "^1.1.5",
     "typescript": "^5.9.3",
